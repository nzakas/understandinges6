--- conflicted
+++ resolved
@@ -13,11 +13,7 @@
 1. Modules must export anything that should be available to code outside of the module.
 1. Modules may import bindings from other modules.
 
-<<<<<<< HEAD
-These differences may seem small at first glance, but they represent a significant change in how JavaScript code is loaded and evaluated, which I will discuss over the course of this chapter. The real power of modules is the ability to export and import only those bindings that are required, rather than everything in a file. A good understanding of exporting and importing is fundamental to understanding how modules differ from scripts.
-=======
 These differences may seem small at first glance, but they represent a significant change in how JavaScript code is loaded and evaluated, which I will discuss over the course of this chapter. The real power of modules is the ability to export and import only bindings you need, rather than everything in a file. A good understanding of exporting and importing is fundamental to understanding how modules differ from scripts.
->>>>>>> 7e1a611f
 
 ## Basic Exporting
 
